use std::{collections::HashMap, future::Future, ops::Deref, sync::Arc};

use anyhow::{anyhow, Context, Result};
use napi::{
    bindgen_prelude::{External, ToNapiValue},
    threadsafe_function::{ThreadSafeCallContext, ThreadsafeFunction, ThreadsafeFunctionCallMode},
    JsFunction, JsObject, JsUnknown, NapiRaw, NapiValue, Status,
};
use serde::Serialize;
use turbo_tasks::{ReadRef, TaskId, TryJoinIterExt, TurboTasks, Vc};
use turbopack_binding::{
    turbo::{tasks_fs::FileContent, tasks_memory::MemoryBackend},
    turbopack::core::{
        diagnostics::{Diagnostic, DiagnosticContextExt, PlainDiagnostic},
        error::PrettyPrintError,
        issue::{IssueDescriptionExt, PlainIssue, PlainIssueSource, PlainSource, StyledString},
        source_pos::SourcePos,
    },
};

/// A helper type to hold both a Vc operation and the TurboTasks root process.
/// Without this, we'd need to pass both individually all over the place
#[derive(Clone)]
pub struct VcArc<T> {
    turbo_tasks: Arc<TurboTasks<MemoryBackend>>,
    /// The Vc. Must be resolved, otherwise you are referencing an inactive
    /// operation.
    vc: T,
}

impl<T> VcArc<T> {
    pub fn new(turbo_tasks: Arc<TurboTasks<MemoryBackend>>, vc: T) -> Self {
        Self { turbo_tasks, vc }
    }

    pub fn turbo_tasks(&self) -> &Arc<TurboTasks<MemoryBackend>> {
        &self.turbo_tasks
    }
}

impl<T> Deref for VcArc<T> {
    type Target = T;

    fn deref(&self) -> &Self::Target {
        &self.vc
    }
}

pub fn serde_enum_to_string<T: Serialize>(value: &T) -> Result<String> {
    Ok(serde_json::to_value(value)?
        .as_str()
        .context("value must serialize to a string")?
        .to_string())
}

/// The root of our turbopack computation.
pub struct RootTask {
    #[allow(dead_code)]
    turbo_tasks: Arc<TurboTasks<MemoryBackend>>,
    #[allow(dead_code)]
    task_id: Option<TaskId>,
}

impl Drop for RootTask {
    fn drop(&mut self) {
        // TODO stop the root task
    }
}

#[napi]
pub fn root_task_dispose(
    #[napi(ts_arg_type = "{ __napiType: \"RootTask\" }")] mut root_task: External<RootTask>,
) -> napi::Result<()> {
    if let Some(task) = root_task.task_id.take() {
        root_task.turbo_tasks.dispose_root_task(task);
    }
    Ok(())
}

pub async fn get_issues<T: Send>(source: Vc<T>) -> Result<Vec<ReadRef<PlainIssue>>> {
    let issues = source.peek_issues_with_path().await?;
    issues.get_plain_issues().await
}

/// Collect [turbopack::core::diagnostics::Diagnostic] from given source,
/// returns [turbopack::core::diagnostics::PlainDiagnostic]
pub async fn get_diagnostics<T: Send>(source: Vc<T>) -> Result<Vec<ReadRef<PlainDiagnostic>>> {
    let captured_diags = source.peek_diagnostics().await?;

    captured_diags
        .diagnostics
        .iter()
        .map(|d| d.into_plain())
        .try_join()
        .await
}

#[napi(object)]
pub struct NapiIssue {
    pub severity: String,
    pub category: String,
    pub file_path: String,
    pub title: serde_json::Value,
<<<<<<< HEAD
    pub description: serde_json::Value,
    pub detail: serde_json::Value,
=======
    pub description: Option<serde_json::Value>,
    pub detail: Option<serde_json::Value>,
>>>>>>> 98f7994c
    pub source: Option<NapiIssueSource>,
    pub documentation_link: String,
    pub sub_issues: Vec<NapiIssue>,
}

impl From<&PlainIssue> for NapiIssue {
    fn from(issue: &PlainIssue) -> Self {
        Self {
            description: issue
                .description
                .as_ref()
<<<<<<< HEAD
                .map_or(serde_json::Value::Null, |styled| {
                    serde_json::to_value(Into::<NapiStyledString>::into(styled)).unwrap()
                }),
=======
                .map(|styled| serde_json::to_value(StyledStringSerialize::from(styled)).unwrap()),
>>>>>>> 98f7994c
            category: issue.category.clone(),
            file_path: issue.file_path.clone(),
            detail: issue
                .detail
                .as_ref()
<<<<<<< HEAD
                .map_or(serde_json::Value::Null, |styled| {
                    serde_json::to_value(Into::<NapiStyledString>::into(styled)).unwrap()
                }),
            documentation_link: issue.documentation_link.clone(),
            severity: issue.severity.as_str().to_string(),
            source: issue.source.as_deref().map(|source| source.into()),
            title: serde_json::to_value(Into::<NapiStyledString>::into(&issue.title)).unwrap(),
=======
                .map(|styled| serde_json::to_value(StyledStringSerialize::from(styled)).unwrap()),
            documentation_link: issue.documentation_link.clone(),
            severity: issue.severity.as_str().to_string(),
            source: issue.source.as_deref().map(|source| source.into()),
            title: serde_json::to_value(StyledStringSerialize::from(&issue.title)).unwrap(),
>>>>>>> 98f7994c
            sub_issues: issue
                .sub_issues
                .iter()
                .map(|issue| (&**issue).into())
                .collect(),
        }
    }
}

#[derive(Serialize)]
#[serde(tag = "type", rename_all = "camelCase")]
pub enum StyledStringSerialize<'a> {
    Line {
        value: Vec<StyledStringSerialize<'a>>,
    },
    Stack {
        value: Vec<StyledStringSerialize<'a>>,
    },
    Text {
        value: &'a str,
    },
    Code {
        value: &'a str,
    },
    Strong {
        value: &'a str,
    },
}

impl<'a> From<&'a StyledString> for StyledStringSerialize<'a> {
    fn from(value: &'a StyledString) -> Self {
        match value {
            StyledString::Line(parts) => StyledStringSerialize::Line {
                value: parts.iter().map(|p| p.into()).collect(),
            },
            StyledString::Stack(parts) => StyledStringSerialize::Stack {
                value: parts.iter().map(|p| p.into()).collect(),
            },
            StyledString::Text(string) => StyledStringSerialize::Text { value: string },
            StyledString::Code(string) => StyledStringSerialize::Code { value: string },
            StyledString::Strong(string) => StyledStringSerialize::Strong { value: string },
        }
    }
}

#[napi(object)]
pub struct NapiIssueSource {
    pub source: NapiSource,
    pub range: Option<NapiIssueSourceRange>,
}

impl From<&PlainIssueSource> for NapiIssueSource {
    fn from(
        PlainIssueSource {
            asset: source,
            range,
        }: &PlainIssueSource,
    ) -> Self {
        Self {
            source: (&**source).into(),
            range: range.as_ref().map(|range| range.into()),
        }
    }
}

#[napi(object)]
pub struct NapiIssueSourceRange {
    pub start: NapiSourcePos,
    pub end: NapiSourcePos,
}

impl From<&(SourcePos, SourcePos)> for NapiIssueSourceRange {
    fn from((start, end): &(SourcePos, SourcePos)) -> Self {
        Self {
            start: (*start).into(),
            end: (*end).into(),
        }
    }
}

#[napi(object)]
pub struct NapiSource {
    pub ident: String,
    pub content: Option<String>,
}

impl From<&PlainSource> for NapiSource {
    fn from(source: &PlainSource) -> Self {
        Self {
            ident: source.ident.to_string(),
            content: match &*source.content {
                FileContent::Content(content) => match content.content().to_str() {
                    Ok(str) => Some(str.into_owned()),
                    Err(_) => None,
                },
                FileContent::NotFound => None,
            },
        }
    }
}

#[napi(object)]
pub struct NapiSourcePos {
    pub line: u32,
    pub column: u32,
}

impl From<SourcePos> for NapiSourcePos {
    fn from(pos: SourcePos) -> Self {
        Self {
            line: pos.line as u32,
            column: pos.column as u32,
        }
    }
}

#[napi(object)]
pub struct NapiDiagnostic {
    pub category: String,
    pub name: String,
    pub payload: HashMap<String, String>,
}

impl NapiDiagnostic {
    pub fn from(diagnostic: &PlainDiagnostic) -> Self {
        Self {
            category: diagnostic.category.clone(),
            name: diagnostic.name.clone(),
            payload: diagnostic.payload.clone(),
        }
    }
}

pub struct TurbopackResult<T: ToNapiValue> {
    pub result: T,
    pub issues: Vec<NapiIssue>,
    pub diagnostics: Vec<NapiDiagnostic>,
}

impl<T: ToNapiValue> ToNapiValue for TurbopackResult<T> {
    unsafe fn to_napi_value(
        env: napi::sys::napi_env,
        val: Self,
    ) -> napi::Result<napi::sys::napi_value> {
        let mut obj = napi::Env::from_raw(env).create_object()?;

        let result = T::to_napi_value(env, val.result)?;
        let result = JsUnknown::from_raw(env, result)?;
        if matches!(result.get_type()?, napi::ValueType::Object) {
            // SAFETY: We know that result is an object, so we can cast it to a JsObject
            let result = unsafe { result.cast::<JsObject>() };

            for key in JsObject::keys(&result)? {
                let value: JsUnknown = result.get_named_property(&key)?;
                obj.set_named_property(&key, value)?;
            }
        }

        obj.set_named_property("issues", val.issues)?;
        obj.set_named_property("diagnostics", val.diagnostics)?;

        Ok(obj.raw())
    }
}

pub fn subscribe<T: 'static + Send + Sync, F: Future<Output = Result<T>> + Send, V: ToNapiValue>(
    turbo_tasks: Arc<TurboTasks<MemoryBackend>>,
    func: JsFunction,
    handler: impl 'static + Sync + Send + Clone + Fn() -> F,
    mapper: impl 'static + Sync + Send + FnMut(ThreadSafeCallContext<T>) -> napi::Result<Vec<V>>,
) -> napi::Result<External<RootTask>> {
    let func: ThreadsafeFunction<T> = func.create_threadsafe_function(0, mapper)?;
    let task_id = turbo_tasks.spawn_root_task(move || {
        let handler = handler.clone();
        let func = func.clone();
        Box::pin(async move {
            let result = handler().await;

            let status = func.call(
                result.map_err(|e| napi::Error::from_reason(PrettyPrintError(&e).to_string())),
                ThreadsafeFunctionCallMode::NonBlocking,
            );
            if !matches!(status, Status::Ok) {
                let error = anyhow!("Error calling JS function: {}", status);
                eprintln!("{}", error);
                return Err::<Vc<()>, _>(error);
            }
            Ok(Default::default())
        })
    });
    Ok(External::new(RootTask {
        turbo_tasks,
        task_id: Some(task_id),
    }))
}<|MERGE_RESOLUTION|>--- conflicted
+++ resolved
@@ -101,13 +101,8 @@
     pub category: String,
     pub file_path: String,
     pub title: serde_json::Value,
-<<<<<<< HEAD
-    pub description: serde_json::Value,
-    pub detail: serde_json::Value,
-=======
     pub description: Option<serde_json::Value>,
     pub detail: Option<serde_json::Value>,
->>>>>>> 98f7994c
     pub source: Option<NapiIssueSource>,
     pub documentation_link: String,
     pub sub_issues: Vec<NapiIssue>,
@@ -119,33 +114,17 @@
             description: issue
                 .description
                 .as_ref()
-<<<<<<< HEAD
-                .map_or(serde_json::Value::Null, |styled| {
-                    serde_json::to_value(Into::<NapiStyledString>::into(styled)).unwrap()
-                }),
-=======
                 .map(|styled| serde_json::to_value(StyledStringSerialize::from(styled)).unwrap()),
->>>>>>> 98f7994c
             category: issue.category.clone(),
             file_path: issue.file_path.clone(),
             detail: issue
                 .detail
                 .as_ref()
-<<<<<<< HEAD
-                .map_or(serde_json::Value::Null, |styled| {
-                    serde_json::to_value(Into::<NapiStyledString>::into(styled)).unwrap()
-                }),
-            documentation_link: issue.documentation_link.clone(),
-            severity: issue.severity.as_str().to_string(),
-            source: issue.source.as_deref().map(|source| source.into()),
-            title: serde_json::to_value(Into::<NapiStyledString>::into(&issue.title)).unwrap(),
-=======
                 .map(|styled| serde_json::to_value(StyledStringSerialize::from(styled)).unwrap()),
             documentation_link: issue.documentation_link.clone(),
             severity: issue.severity.as_str().to_string(),
             source: issue.source.as_deref().map(|source| source.into()),
             title: serde_json::to_value(StyledStringSerialize::from(&issue.title)).unwrap(),
->>>>>>> 98f7994c
             sub_issues: issue
                 .sub_issues
                 .iter()
