--- conflicted
+++ resolved
@@ -154,67 +154,6 @@
         let is_esm = ReferenceType::EcmaScriptModules(EcmaScriptModulesReferenceSubType::Undefined)
             .includes(&reference_type);
 
-<<<<<<< HEAD
-        // node.js only supports these file extensions
-        // mjs is an esm module and we can't bundle that yet
-        let cjs_supported_extension =
-            matches!(raw_fs_path.extension_ref(), Some("cjs" | "node" | "json"));
-        let mjs_extension = matches!(raw_fs_path.extension_ref(), Some("mjs"));
-        let auto_js_extension = matches!(raw_fs_path.extension_ref(), Some("js"));
-        if !(cjs_supported_extension || auto_js_extension || (mjs_extension && is_esm)) {
-            return Ok(ResolveResultOption::none());
-        }
-
-        // for .js extension in cjs context, we need to check the actual module type via
-        // package.json
-        if auto_js_extension && !is_esm {
-            let FindContextFileResult::Found(package_json, _) =
-                *find_context_file(fs_path.parent(), package_json()).await?
-            else {
-                // can't find package.json
-                return Ok(ResolveResultOption::none());
-            };
-            let FileJsonContent::Content(package) = &*package_json.read_json().await? else {
-                // can't parse package.json
-                return Ok(ResolveResultOption::none());
-            };
-
-            if let Some("module") = package["type"].as_str() {
-                return Ok(ResolveResultOption::none());
-            }
-        }
-
-        let is_resolveable =
-            *is_node_resolveable(self.project_path, request, fs_path, is_esm).await?;
-
-        if is_resolveable {
-            // mark as external
-            return Ok(ResolveResultOption::some(
-                ResolveResult::primary(ResolveResultItem::OriginalReferenceExternal).cell(),
-            ));
-        }
-
-        if is_esm {
-            // When it's not resolveable as ESM, there is maybe an extension missing,
-            // try to add .js
-            if let Some(mut request_str) = request.await?.request() {
-                if !request_str.ends_with(".js") {
-                    request_str += ".js";
-                    let new_request =
-                        Request::parse(Value::new(Pattern::Constant(request_str.clone())));
-                    let is_resolveable =
-                        *is_node_resolveable(self.project_path, new_request, fs_path, is_esm)
-                            .await?;
-                    if is_resolveable {
-                        // mark as external, but with .js extension
-                        return Ok(ResolveResultOption::some(
-                            ResolveResult::primary(
-                                ResolveResultItem::OriginalReferenceTypeExternal(request_str),
-                            )
-                            .cell(),
-                        ));
-                    }
-=======
         enum FileType {
             CommonJs,
             EcmaScriptModule,
@@ -293,7 +232,6 @@
                     }
 
                     (path, false)
->>>>>>> 48a566bc
                 }
             }
         };
