--- conflicted
+++ resolved
@@ -52,20 +52,7 @@
   Component = Component.default || Component
   Document = Document.default || Document
   const ctx = { err, req, res, pathname, query }
-<<<<<<< HEAD
   const props = await loadGetInitialProps(Component, ctx)
-=======
-
-  const [
-    props,
-    component,
-    errorComponent
-  ] = await Promise.all([
-    loadGetInitialProps(Component, ctx),
-    readPage(join(dir, dist, 'bundles', 'pages', page)),
-    readPage(join(dir, dist, 'bundles', 'pages', '_error'))
-  ])
->>>>>>> 9347c8bd
 
   // the response might be finshed on the getinitialprops call
   if (res.finished) return
@@ -116,7 +103,6 @@
   return '<!DOCTYPE html>' + renderToStaticMarkup(doc)
 }
 
-<<<<<<< HEAD
 export async function renderScript (req, res, page, opts) {
   try {
     const path = join(opts.dir, '.next', 'bundles', 'pages', page)
@@ -160,18 +146,6 @@
     ...errorToJSON(error),
     ...customFields
   }
-=======
-export async function renderJSON (req, res, page, { dir = process.cwd(), hotReloader } = {}) {
-  const dist = getConfig(dir).distDir
-  await ensurePage(page, { dir, hotReloader })
-  const pagePath = await resolvePath(join(dir, dist, 'bundles', 'pages', page))
-  return serveStatic(req, res, pagePath)
-}
-
-export async function renderErrorJSON (err, req, res, { dir = process.cwd(), dev = false } = {}) {
-  const dist = getConfig(dir).distDir
-  const component = await readPage(join(dir, dist, 'bundles', 'pages', '_error'))
->>>>>>> 9347c8bd
 
   res.end(`
     function loadPage () {
