import express from 'express'
import {
  existsSync,
  readFileSync,
  unlinkSync,
  writeFileSync,
  createReadStream,
} from 'fs'
import { promisify } from 'util'
import http from 'http'
import path from 'path'

import spawn from 'cross-spawn'
import { writeFile } from 'fs-extra'
import getPort from 'get-port'
<<<<<<< HEAD
=======
import { getRandomPort } from 'get-port-please'
import fetch from 'node-fetch'
>>>>>>> 6111845e
import qs from 'querystring'
import treeKill from 'tree-kill'

import server from 'next/dist/server/next'
import _pkg from 'next/package.json'

import type { RequestInit, Response } from 'next/src/compiled/undici'
import type { SpawnOptions, ChildProcess } from 'child_process'
import type { NextServer } from 'next/dist/server/next'
import type { BrowserInterface } from './browsers/base'

import { getTurbopackFlag, shouldRunTurboDevTest } from './turbo'
import stripAnsi from 'strip-ansi'

export { shouldRunTurboDevTest }

export const nextServer = server
export const pkg = _pkg

export function initNextServerScript(
  scriptPath: string,
  successRegexp: RegExp,
  env: NodeJS.ProcessEnv,
  failRegexp?: RegExp,
  opts?: {
    cwd?: string
    nodeArgs?: string[]
    onStdout?: (data: any) => void
    onStderr?: (data: any) => void
  }
): Promise<ChildProcess> {
  return new Promise((resolve, reject) => {
    const instance = spawn(
      'node',
      [
        ...((opts && opts.nodeArgs) || []),
        '-r',
        require.resolve('./mocks-require-hook'),
        '--no-deprecation',
        scriptPath,
      ],
      {
        env,
        cwd: opts && opts.cwd,
      }
    )

    function handleStdout(data) {
      const message = data.toString()
      if (successRegexp.test(message)) {
        resolve(instance)
      }
      process.stdout.write(message)

      if (opts && opts.onStdout) {
        opts.onStdout(message.toString())
      }
    }

    function handleStderr(data) {
      const message = data.toString()
      if (failRegexp && failRegexp.test(message)) {
        instance.kill()
        return reject(new Error('received failRegexp'))
      }
      process.stderr.write(message)

      if (opts && opts.onStderr) {
        opts.onStderr(message.toString())
      }
    }

    instance.stdout.on('data', handleStdout)
    instance.stderr.on('data', handleStderr)

    instance.on('close', () => {
      instance.stdout.removeListener('data', handleStdout)
      instance.stderr.removeListener('data', handleStderr)
    })

    instance.on('error', (err) => {
      reject(err)
    })
  })
}

export function getFullUrl(
  appPortOrUrl: string | number,
  url?: string,
  hostname?: string
) {
  let fullUrl =
    typeof appPortOrUrl === 'string' && appPortOrUrl.startsWith('http')
      ? appPortOrUrl
      : `http://${hostname ? hostname : 'localhost'}:${appPortOrUrl}${url}`

  if (typeof appPortOrUrl === 'string' && url) {
    const parsedUrl = new URL(fullUrl)
    const parsedPathQuery = new URL(url, fullUrl)

    parsedUrl.hash = parsedPathQuery.hash
    parsedUrl.search = parsedPathQuery.search
    parsedUrl.pathname = parsedPathQuery.pathname

    if (hostname && parsedUrl.hostname === 'localhost') {
      parsedUrl.hostname = hostname
    }
    fullUrl = parsedUrl.toString()
  }
  return fullUrl
}

/**
 * Appends the querystring to the url
 *
 * @param pathname the pathname
 * @param query the query object to add to the pathname
 * @returns the pathname with the query
 */
export function withQuery(
  pathname: string,
  query: Record<string, any> | string
) {
  const querystring = typeof query === 'string' ? query : qs.stringify(query)
  if (querystring.length === 0) {
    return pathname
  }

  // If there's a `?` between the pathname and the querystring already, then
  // don't add another one.
  if (querystring.startsWith('?') || pathname.endsWith('?')) {
    return `${pathname}${querystring}`
  }

  return `${pathname}?${querystring}`
}

export function fetchViaHTTP(
  appPort: string | number,
  pathname: string,
  query?: Record<string, any> | string | null | undefined,
  opts?: RequestInit
): Promise<Response> {
  const url = query ? withQuery(pathname, query) : pathname
  return fetch(getFullUrl(appPort, url), opts)
}

export function renderViaHTTP(...args: Parameters<typeof fetchViaHTTP>) {
  return fetchViaHTTP(...args).then((res) => res.text())
}

export function findPort() {
  // [NOTE] What are we doing here?
  // There are some flaky tests failures caused by `No available ports found` from 'get-port'.
  // This may be related / fixed by upstream https://github.com/sindresorhus/get-port/pull/56,
  // however it happened after get-port switched to pure esm which is not easy to adapt by bump.
  // get-port-please seems to offer the feature parity so we'll try to use it, and leave get-port as fallback
  // for a while until we are certain to switch to get-port-please entirely.
  try {
    return getRandomPort()
  } catch (e) {
    require('console').warn('get-port-please failed, falling back to get-port')
    return getPort()
  }
}

export interface NextOptions {
  cwd?: string
  env?: NodeJS.Dict<string>
  nodeArgs?: string[]

  spawnOptions?: SpawnOptions
  instance?: (instance: ChildProcess) => void
  stderr?: true | 'log'
  stdout?: true | 'log'
  ignoreFail?: boolean

  onStdout?: (data: any) => void
  onStderr?: (data: any) => void
}

export function runNextCommand(
  argv: string[],
  options: NextOptions = {}
): Promise<{
  code: number
  signal: NodeJS.Signals
  stdout: string
  stderr: string
}> {
  const nextDir = path.dirname(require.resolve('next/package'))
  const nextBin = path.join(nextDir, 'dist/bin/next')
  const cwd = options.cwd || nextDir
  // Let Next.js decide the environment
  const env = {
    ...process.env,
    NODE_ENV: undefined,
    __NEXT_TEST_MODE: 'true',
    ...options.env,
  }

  return new Promise((resolve, reject) => {
    console.log(`Running command "next ${argv.join(' ')}"`)
    const instance = spawn(
      'node',
      [
        ...(options.nodeArgs || []),
        '-r',
        require.resolve('./mocks-require-hook'),
        '--no-deprecation',
        nextBin,
        ...argv,
      ],
      {
        ...options.spawnOptions,
        cwd,
        env,
        stdio: ['ignore', 'pipe', 'pipe'],
      }
    )

    if (typeof options.instance === 'function') {
      options.instance(instance)
    }

    let mergedStdio = ''

    let stderrOutput = ''
    if (options.stderr || options.onStderr) {
      instance.stderr.on('data', function (chunk) {
        mergedStdio += chunk
        stderrOutput += chunk

        if (options.stderr === 'log') {
          console.log(chunk.toString())
        }
        if (typeof options.onStderr === 'function') {
          options.onStderr(chunk.toString())
        }
      })
    } else {
      instance.stderr.on('data', function (chunk) {
        mergedStdio += chunk
      })
    }

    let stdoutOutput = ''
    if (options.stdout || options.onStdout) {
      instance.stdout.on('data', function (chunk) {
        mergedStdio += chunk
        stdoutOutput += chunk

        if (options.stdout === 'log') {
          console.log(chunk.toString())
        }
        if (typeof options.onStdout === 'function') {
          options.onStdout(chunk.toString())
        }
      })
    } else {
      instance.stdout.on('data', function (chunk) {
        mergedStdio += chunk
      })
    }

    instance.on('close', (code, signal) => {
      if (
        !options.stderr &&
        !options.stdout &&
        !options.ignoreFail &&
        (code !== 0 || signal)
      ) {
        return reject(
          new Error(
            `command failed with code ${code} signal ${signal}\n${mergedStdio}`
          )
        )
      }

      if (code || signal) {
        console.error(`process exited with code ${code} and signal ${signal}`)
      }
      resolve({
        code,
        signal,
        stdout: stdoutOutput,
        stderr: stderrOutput,
      })
    })

    instance.on('error', (err) => {
      err['stdout'] = stdoutOutput
      err['stderr'] = stderrOutput
      reject(err)
    })
  })
}

export interface NextDevOptions {
  cwd?: string
  env?: NodeJS.Dict<string>
  nodeArgs?: string[]
  nextBin?: string

  bootupMarker?: RegExp
  nextStart?: boolean
  turbo?: boolean

  stderr?: false
  stdout?: false

  onStdout?: (data: any) => void
  onStderr?: (data: any) => void
}

export function runNextCommandDev(
  argv: string[],
  stdOut?: boolean,
  opts: NextDevOptions = {}
): Promise<(typeof stdOut extends true ? string : ChildProcess) | undefined> {
  const nextDir = path.dirname(require.resolve('next/package'))
  const nextBin = opts.nextBin || path.join(nextDir, 'dist/bin/next')
  const cwd = opts.cwd || nextDir
  const env = {
    ...process.env,
    NODE_ENV: undefined,
    __NEXT_TEST_MODE: 'true',
    ...opts.env,
  }

  const nodeArgs = opts.nodeArgs || []
  return new Promise((resolve, reject) => {
    const instance = spawn(
      'node',
      [
        ...nodeArgs,
        '-r',
        require.resolve('./mocks-require-hook'),
        '--no-deprecation',
        nextBin,
        ...argv,
      ],
      {
        cwd,
        env,
      }
    )
    let didResolve = false

    const bootType =
      opts.nextStart || stdOut ? 'start' : opts?.turbo ? 'turbo' : 'dev'

    function handleStdout(data) {
      const message = data.toString()
      const bootupMarkers = {
        dev: /✓ ready/i,
        turbo: /✓ ready/i,
        start: /▲ Next.js/i,
      }

      const strippedMessage = stripAnsi(message) as any
      if (
        (opts.bootupMarker && opts.bootupMarker.test(strippedMessage)) ||
        bootupMarkers[bootType].test(strippedMessage)
      ) {
        if (!didResolve) {
          didResolve = true
          // Pass down the original message
          resolve(stdOut ? message : instance)
        }
      }

      if (typeof opts.onStdout === 'function') {
        opts.onStdout(message)
      }

      if (opts.stdout !== false) {
        process.stdout.write(message)
      }
    }

    function handleStderr(data) {
      const message = stripAnsi(data.toString()) as any
      if (typeof opts.onStderr === 'function') {
        opts.onStderr(message)
      }

      if (opts.stderr !== false) {
        process.stderr.write(message)
      }
    }

    instance.stderr.on('data', handleStderr)
    instance.stdout.on('data', handleStdout)

    instance.on('close', () => {
      instance.stderr.removeListener('data', handleStderr)
      instance.stdout.removeListener('data', handleStdout)
      if (!didResolve) {
        didResolve = true
        resolve(undefined)
      }
    })

    instance.on('error', (err) => {
      reject(err)
    })
  })
}

// Launch the app in dev mode.
export function launchApp(
  dir: string,
  port: string | number,
  opts?: NextDevOptions
) {
  const options = opts ?? {}
  const useTurbo = shouldRunTurboDevTest()

  return runNextCommandDev(
    [
      useTurbo ? getTurbopackFlag() : undefined,
      dir,
      '-p',
      port as string,
    ].filter(Boolean),
    undefined,
    {
      ...options,
      turbo: useTurbo,
    }
  )
}

export function nextBuild(
  dir: string,
  args: string[] = [],
  opts: NextOptions = {}
) {
  return runNextCommand(['build', dir, ...args], opts)
}

export function nextExport(dir: string, { outdir }, opts: NextOptions = {}) {
  return runNextCommand(['export', dir, '--outdir', outdir], opts)
}

export function nextExportDefault(dir: string, opts: NextOptions = {}) {
  return runNextCommand(['export', dir], opts)
}

export function nextLint(
  dir: string,
  args: string[] = [],
  opts: NextOptions = {}
) {
  return runNextCommand(['lint', dir, ...args], opts)
}

export function nextStart(
  dir: string,
  port: string | number,
  opts: NextDevOptions = {}
) {
  return runNextCommandDev(['start', '-p', port as string, dir], undefined, {
    ...opts,
    nextStart: true,
  })
}

export function buildTS(
  args: string[] = [],
  cwd?: string,
  env?: any
): Promise<void> {
  cwd = cwd || path.dirname(require.resolve('next/package'))
  env = { ...process.env, NODE_ENV: undefined, ...env }

  return new Promise((resolve, reject) => {
    const instance = spawn(
      'node',
      ['--no-deprecation', require.resolve('typescript/lib/tsc'), ...args],
      { cwd, env }
    )
    let output = ''

    const handleData = (chunk) => {
      output += chunk.toString()
    }

    instance.stdout.on('data', handleData)
    instance.stderr.on('data', handleData)

    instance.on('exit', (code) => {
      if (code) {
        return reject(new Error('exited with code: ' + code + '\n' + output))
      }
      resolve()
    })
  })
}

export async function killProcess(
  pid: number,
  signal: string | number = 'SIGTERM'
): Promise<void> {
  return await new Promise((resolve, reject) => {
    treeKill(pid, signal, (err) => {
      if (err) {
        if (
          process.platform === 'win32' &&
          typeof err.message === 'string' &&
          (err.message.includes(`no running instance of the task`) ||
            err.message.includes(`not found`))
        ) {
          // Windows throws an error if the process is already dead
          //
          // Command failed: taskkill /pid 6924 /T /F
          // ERROR: The process with PID 6924 (child process of PID 6736) could not be terminated.
          // Reason: There is no running instance of the task.
          return resolve()
        }
        return reject(err)
      }

      resolve()
    })
  })
}

// Kill a launched app
export async function killApp(instance: ChildProcess) {
  if (instance && instance.pid) {
    await killProcess(instance.pid)
  }
}

export async function startApp(app: NextServer) {
  // force require usage instead of dynamic import in jest
  // x-ref: https://github.com/nodejs/node/issues/35889
  process.env.__NEXT_TEST_MODE = 'jest'

  // TODO: tests that use this should be migrated to use
  // the nextStart test function instead as it tests outside
  // of jest's context
  await app.prepare()
  const handler = app.getRequestHandler()
  const server = http.createServer(handler)
  server['__app'] = app

  await promisify(server.listen).apply(server)

  return server
}

export async function stopApp(server: http.Server) {
  if (server['__app']) {
    await server['__app'].close()
  }
  await promisify(server.close).apply(server)
}

export function waitFor(millis: number) {
  return new Promise((resolve) => setTimeout(resolve, millis))
}

export async function startStaticServer(
  dir: string,
  notFoundFile?: string,
  fixedPort?: number
) {
  const app = express()
  const server = http.createServer(app)
  app.use(express.static(dir))

  if (notFoundFile) {
    app.use((req, res) => {
      createReadStream(notFoundFile).pipe(res)
    })
  }

  await promisify(server.listen).call(server, fixedPort)
  return server
}

export async function startCleanStaticServer(dir: string) {
  const app = express()
  const server = http.createServer(app)
  app.use(express.static(dir, { extensions: ['html'] }))

  await promisify(server.listen).apply(server)
  return server
}

/**
 * Check for content in 1 second intervals timing out after 30 seconds.
 *
 * @param {() => Promise<unknown> | unknown} contentFn
 * @param {RegExp | string | number} regex
 * @param {boolean} hardError
 * @param {number} maxRetries
 * @returns {Promise<boolean>}
 */
export async function check(
  contentFn: () => any | Promise<any>,
  regex: any,
  hardError = true,
  maxRetries = 30
) {
  let content
  let lastErr

  for (let tries = 0; tries < maxRetries; tries++) {
    try {
      content = await contentFn()
      if (typeof regex !== typeof /regex/) {
        if (regex === content) {
          return true
        }
      } else if (regex.test(content)) {
        // found the content
        return true
      }
      await waitFor(1000)
    } catch (err) {
      await waitFor(1000)
      lastErr = err
    }
  }
  console.error('TIMED OUT CHECK: ', { regex, content, lastErr })

  if (hardError) {
    throw new Error('TIMED OUT: ' + regex + '\n\n' + content + '\n\n' + lastErr)
  }
  return false
}

export class File {
  path: string
  originalContent: string

  constructor(path: string) {
    this.path = path
    this.originalContent = existsSync(this.path)
      ? readFileSync(this.path, 'utf8')
      : null
  }

  write(content: string) {
    if (!this.originalContent) {
      this.originalContent = content
    }
    writeFileSync(this.path, content, 'utf8')
  }

  replace(pattern: RegExp | string, newValue: string) {
    const currentContent = readFileSync(this.path, 'utf8')
    if (pattern instanceof RegExp) {
      if (!pattern.test(currentContent)) {
        throw new Error(
          `Failed to replace content.\n\nPattern: ${pattern.toString()}\n\nContent: ${currentContent}`
        )
      }
    } else if (typeof pattern === 'string') {
      if (!currentContent.includes(pattern)) {
        throw new Error(
          `Failed to replace content.\n\nPattern: ${pattern}\n\nContent: ${currentContent}`
        )
      }
    } else {
      throw new Error(`Unknown replacement attempt type: ${pattern}`)
    }

    const newContent = currentContent.replace(pattern, newValue)
    this.write(newContent)
  }

  prepend(str: string) {
    const content = readFileSync(this.path, 'utf8')
    this.write(str + content)
  }

  delete() {
    unlinkSync(this.path)
  }

  restore() {
    this.write(this.originalContent)
  }
}

export async function evaluate(
  browser: BrowserInterface,
  input: string | Function
) {
  if (typeof input === 'function') {
    const result = await browser.eval(input)
    await new Promise((resolve) => setTimeout(resolve, 30))
    return result
  } else {
    throw new Error(`You must pass a function to be evaluated in the browser.`)
  }
}

export async function retry<T>(
  fn: () => T | Promise<T>,
  duration: number = 3000,
  interval: number = 500,
  description?: string
): Promise<T> {
  if (duration % interval !== 0) {
    throw new Error(
      `invalid duration ${duration} and interval ${interval} mix, duration must be evenly divisible by interval`
    )
  }

  for (let i = duration; i >= 0; i -= interval) {
    try {
      return await fn()
    } catch (err) {
      if (i === 0) {
        console.error(
          `Failed to retry${
            description ? ` ${description}` : ''
          } within ${duration}ms`
        )
        throw err
      }
      console.warn(
        `Retrying${description ? ` ${description}` : ''} in ${interval}ms`
      )
      await waitFor(interval)
    }
  }
}

export async function hasRedbox(browser: BrowserInterface, expected = true) {
  for (let i = 0; i < 30; i++) {
    const result = await evaluate(browser, () => {
      return Boolean(
        [].slice
          .call(document.querySelectorAll('nextjs-portal'))
          .find((p) =>
            p.shadowRoot.querySelector(
              '#nextjs__container_errors_label, #nextjs__container_build_error_label, #nextjs__container_root_layout_error_label'
            )
          )
      )
    })

    if (result === expected) {
      return result
    }
    await waitFor(1000)
  }
  return false
}

export async function getRedboxHeader(browser: BrowserInterface) {
  return retry(
    () => {
      if (shouldRunTurboDevTest()) {
        return evaluate(browser, () => {
          const portal = [].slice
            .call(document.querySelectorAll('nextjs-portal'))
            .find((p) =>
              p.shadowRoot.querySelector('[data-nextjs-turbo-dialog-body]')
            )
          const root = portal?.shadowRoot
          return root?.querySelector('[data-nextjs-turbo-dialog-body]')
            ?.innerText
        })
      } else {
        return evaluate(browser, () => {
          const portal = [].slice
            .call(document.querySelectorAll('nextjs-portal'))
            .find((p) =>
              p.shadowRoot.querySelector('[data-nextjs-dialog-header]')
            )
          const root = portal?.shadowRoot
          return root?.querySelector('[data-nextjs-dialog-header]')?.innerText
        })
      }
    },
    10000,
    500,
    'getRedboxHeader'
  )
}

export async function getRedboxSource(browser: BrowserInterface) {
  return retry(
    () =>
      evaluate(browser, () => {
        const portal = [].slice
          .call(document.querySelectorAll('nextjs-portal'))
          .find((p) =>
            p.shadowRoot.querySelector(
              '#nextjs__container_errors_label, #nextjs__container_build_error_label, #nextjs__container_root_layout_error_label'
            )
          )
        const root = portal.shadowRoot
        return root.querySelector(
          '[data-nextjs-codeframe], [data-nextjs-terminal]'
        ).innerText
      }),
    10000,
    500,
    'getRedboxSource'
  )
}

export async function getRedboxDescription(browser: BrowserInterface) {
  return retry(
    () =>
      evaluate(browser, () => {
        const portal = [].slice
          .call(document.querySelectorAll('nextjs-portal'))
          .find((p) =>
            p.shadowRoot.querySelector('[data-nextjs-dialog-header]')
          )
        const root = portal.shadowRoot
        const text = root.querySelector(
          '#nextjs__container_errors_desc'
        ).innerText
        if (text === null) throw new Error('No redbox description found')
        return text
      }),
    3000,
    500,
    'getRedboxDescription'
  )
}

export function getBrowserBodyText(browser: BrowserInterface) {
  return browser.eval('document.getElementsByTagName("body")[0].innerText')
}

export function normalizeRegEx(src: string) {
  return new RegExp(src).source.replace(/\^\//g, '^\\/')
}

function readJson(path: string) {
  return JSON.parse(readFileSync(path, 'utf-8'))
}

export function getBuildManifest(dir: string) {
  return readJson(path.join(dir, '.next/build-manifest.json'))
}

export function getPageFileFromBuildManifest(dir: string, page: string) {
  const buildManifest = getBuildManifest(dir)
  const pageFiles = buildManifest.pages[page]
  if (!pageFiles) {
    throw new Error(`No files for page ${page}`)
  }

  const pageFile = pageFiles.find(
    (file) =>
      file.endsWith('.js') &&
      file.includes(`pages${page === '' ? '/index' : page}`)
  )
  if (!pageFile) {
    throw new Error(`No page file for page ${page}`)
  }

  return pageFile
}

export function readNextBuildClientPageFile(appDir: string, page: string) {
  const pageFile = getPageFileFromBuildManifest(appDir, page)
  return readFileSync(path.join(appDir, '.next', pageFile), 'utf8')
}

export function getPagesManifest(dir: string) {
  const serverFile = path.join(dir, '.next/server/pages-manifest.json')

  return readJson(serverFile)
}

export function updatePagesManifest(dir: string, content: any) {
  const serverFile = path.join(dir, '.next/server/pages-manifest.json')

  return writeFile(serverFile, content)
}

export function getPageFileFromPagesManifest(dir: string, page: string) {
  const pagesManifest = getPagesManifest(dir)
  const pageFile = pagesManifest[page]
  if (!pageFile) {
    throw new Error(`No file for page ${page}`)
  }

  return pageFile
}

export function readNextBuildServerPageFile(appDir: string, page: string) {
  const pageFile = getPageFileFromPagesManifest(appDir, page)
  return readFileSync(path.join(appDir, '.next', 'server', pageFile), 'utf8')
}

function runSuite(
  suiteName: string,
  context: { env: 'prod' | 'dev'; appDir: string } & Partial<{
    stderr: string
    stdout: string
    appPort: number
    code: number
    server: ChildProcess
  }>,
  options: {
    beforeAll?: Function
    afterAll?: Function
    runTests: Function
  } & NextDevOptions
) {
  const { appDir, env } = context
  describe(`${suiteName} ${env}`, () => {
    beforeAll(async () => {
      options.beforeAll?.(env)
      context.stderr = ''
      const onStderr = (msg) => {
        context.stderr += msg
      }
      context.stdout = ''
      const onStdout = (msg) => {
        context.stdout += msg
      }
      if (env === 'prod') {
        context.appPort = await findPort()
        const { stdout, stderr, code } = await nextBuild(appDir, [], {
          stderr: true,
          stdout: true,
          env: options.env || {},
          nodeArgs: options.nodeArgs,
        })
        context.stdout = stdout
        context.stderr = stderr
        context.code = code
        context.server = await nextStart(context.appDir, context.appPort, {
          onStderr,
          onStdout,
          env: options.env || {},
          nodeArgs: options.nodeArgs,
        })
      } else if (env === 'dev') {
        context.appPort = await findPort()
        context.server = await launchApp(context.appDir, context.appPort, {
          onStderr,
          onStdout,
          env: options.env || {},
          nodeArgs: options.nodeArgs,
        })
      }
    })
    afterAll(async () => {
      options.afterAll?.(env)
      if (context.server) {
        await killApp(context.server)
      }
    })
    options.runTests(context, env)
  })
}

export function runDevSuite(
  suiteName: string,
  appDir: string,
  options: {
    beforeAll?: Function
    afterAll?: Function
    runTests: Function
    env?: NodeJS.ProcessEnv
  }
) {
  return runSuite(suiteName, { appDir, env: 'dev' }, options)
}

export function runProdSuite(
  suiteName: string,
  appDir: string,
  options: {
    beforeAll?: Function
    afterAll?: Function
    runTests: Function
    env?: NodeJS.ProcessEnv
  }
) {
  return runSuite(suiteName, { appDir, env: 'prod' }, options)
}

/**
 * Parse the output and return all entries that match the provided `eventName`
 * @param {string} output output of the console
 * @param {string} eventName
 * @returns {Array<{}>}
 */
export function findAllTelemetryEvents(output: string, eventName: string) {
  const regex = /\[telemetry\] ({.+?^})/gms
  // Pop the last element of each entry to retrieve contents of the capturing group
  const events = [...output.matchAll(regex)].map((entry) =>
    JSON.parse(entry.pop())
  )
  return events.filter((e) => e.eventName === eventName).map((e) => e.payload)
}

type TestVariants = 'default' | 'turbo'

// WEB-168: There are some differences / incompletes in turbopack implementation enforces jest requires to update
// test snapshot when run against turbo. This fn returns describe, or describe.skip dependes on the running context
// to avoid force-snapshot update per each runs until turbopack update includes all the changes.
export function getSnapshotTestDescribe(variant: TestVariants) {
  const runningEnv = variant ?? 'default'
  if (runningEnv !== 'default' && runningEnv !== 'turbo') {
    throw new Error(
      `An invalid test env was passed: ${variant} (only "default" and "turbo" are valid options)`
    )
  }

  const shouldRunTurboDev = shouldRunTurboDevTest()
  const shouldSkip =
    (runningEnv === 'turbo' && !shouldRunTurboDev) ||
    (runningEnv === 'default' && shouldRunTurboDev)

  return shouldSkip ? describe.skip : describe
}

/**
 * For better editor support, pass in the variants this should run on (`default` and/or `turbo`) as cases.
 *
 * This is necessary if separate snapshots are needed for next.js with webpack vs turbopack.
 */
export const describeVariants = {
  each(variants: TestVariants[]) {
    return (name: string, fn: (...args: TestVariants[]) => any) => {
      if (
        !Array.isArray(variants) ||
        !variants.every((val) => typeof val === 'string')
      ) {
        throw new Error('variants need to be an array of strings')
      }

      for (const variant of variants) {
        getSnapshotTestDescribe(variant).each([variant])(name, fn)
      }
    }
  },
}<|MERGE_RESOLUTION|>--- conflicted
+++ resolved
@@ -13,11 +13,7 @@
 import spawn from 'cross-spawn'
 import { writeFile } from 'fs-extra'
 import getPort from 'get-port'
-<<<<<<< HEAD
-=======
 import { getRandomPort } from 'get-port-please'
-import fetch from 'node-fetch'
->>>>>>> 6111845e
 import qs from 'querystring'
 import treeKill from 'tree-kill'
 
